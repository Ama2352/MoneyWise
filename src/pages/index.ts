/**
 * Re-export all pages
 */

export { default as DashboardPage } from './DashboardPage';
export { default as LoginPage } from './LoginPage';
export { default as RegisterPage } from './RegisterPage';
<<<<<<< HEAD
export { CategoryPage } from './CategoryPage';
=======
export { default as ModernDashboard } from './ModernDashboard';
export { default as TransactionsPage } from './TransactionsPage';
export { default as WalletsPage } from './WalletsPage';
>>>>>>> b6f56f11
<|MERGE_RESOLUTION|>--- conflicted
+++ resolved
@@ -5,10 +5,7 @@
 export { default as DashboardPage } from './DashboardPage';
 export { default as LoginPage } from './LoginPage';
 export { default as RegisterPage } from './RegisterPage';
-<<<<<<< HEAD
 export { CategoryPage } from './CategoryPage';
-=======
 export { default as ModernDashboard } from './ModernDashboard';
 export { default as TransactionsPage } from './TransactionsPage';
-export { default as WalletsPage } from './WalletsPage';
->>>>>>> b6f56f11
+export { default as WalletsPage } from './WalletsPage';