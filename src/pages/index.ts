/**
 * Re-export all pages
 */

export { default as LoginPage } from './LoginPage';
export { default as RegisterPage } from './RegisterPage';
export { CategoriesPage } from './CategoriesPage';
export { default as ModernDashboard } from './ModernDashboard';
export { default as TransactionsPage } from './TransactionsPage';
<<<<<<< HEAD
export { default as SettingsPage } from './SettingsPage';
=======
export { default as WalletsPage } from './WalletsPage';
export { AnalyticsPage } from './AnalyticsPage';
export { ReportsPage } from './ReportsPage';
export { default as SavingGoalsPage } from './SavingGoalsPage';
>>>>>>> 6dfa5e99
<|MERGE_RESOLUTION|>--- conflicted
+++ resolved
@@ -7,11 +7,8 @@
 export { CategoriesPage } from './CategoriesPage';
 export { default as ModernDashboard } from './ModernDashboard';
 export { default as TransactionsPage } from './TransactionsPage';
-<<<<<<< HEAD
 export { default as SettingsPage } from './SettingsPage';
-=======
 export { default as WalletsPage } from './WalletsPage';
 export { AnalyticsPage } from './AnalyticsPage';
 export { ReportsPage } from './ReportsPage';
-export { default as SavingGoalsPage } from './SavingGoalsPage';
->>>>>>> 6dfa5e99
+export { default as SavingGoalsPage } from './SavingGoalsPage';