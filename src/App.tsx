import {
  BrowserRouter as Router,
  Routes,
  Route,
  Navigate,
} from 'react-router-dom';
import { useToastContext } from './contexts';
import { useAuthContext } from './contexts';
<<<<<<< HEAD
import { LoginPage, RegisterPage, DashboardPage, CategoryPage } from './pages';
=======
import { LoginPage, RegisterPage } from './pages';
>>>>>>> b6f56f11
import { Loading, ToastContainer, TokenExpiryDialog } from './components/ui';
import { ToastProvider, AuthProvider, LanguageProvider } from './contexts';
import { CurrencyExample } from './components/examples/CurrencyExample';
import { ROUTES } from './constants';
import { STORAGE_KEYS } from './constants';
import './App.css';
import { AppRouter } from './router';

function AppContent() {
  const {
    isAuthenticated,
    isLoading,
    tokenExpired,
    refreshToken,
    clearTokenExpired,
    logout,
  } = useAuthContext();
  const { toasts, removeToast } = useToastContext();

  const handleStayLoggedIn = async () => {
    const result = await refreshToken();
    if (result.success && result.token) {
      // Store new token
      localStorage.setItem(STORAGE_KEYS.ACCESS_TOKEN, result.token);
      clearTokenExpired();
      // No reload needed - AuthContext will handle the state update
    } else {
      // Refresh failed, logout
      logout(false);
    }
  };

  const handleTokenExpiryLogout = () => {
    logout(true);
    clearTokenExpired();
  };

  if (isLoading) {
    return <Loading />;
  }
  return (
    <>
      <Routes>
        {/* Public Routes - redirect to dashboard if authenticated */}{' '}
        <Route
          path={ROUTES.LOGIN}
          element={
            !isAuthenticated ? (
              <LoginPage />
            ) : (
              <Navigate to={ROUTES.DASHBOARD} replace />
            )
          }
        />
        <Route
          path={ROUTES.REGISTER}
          element={
            !isAuthenticated ? (
              <RegisterPage />
            ) : (
              <Navigate to={ROUTES.DASHBOARD} replace />
            )
          }
        />{' '}
        {/* Protected Routes - redirect to login if not authenticated */}
        <Route
          path="/*"
          element={
            isAuthenticated ? (
              <AppRouter />
            ) : (
              <Navigate to={ROUTES.LOGIN} replace />
            )
          }
<<<<<<< HEAD
        />
        <Route
          path={ROUTES.CATEGORIES}
          element={
            isAuthenticated ? (
              <CategoryPage />
            ) : (
              <Navigate to={ROUTES.LOGIN} replace />
            )
          }
        />

        {/* Default Route */}
=======
        />{' '}
        {/* Development Routes */}
>>>>>>> b6f56f11
        <Route
          path="/currency-test"
          element={
            isAuthenticated ? (
              <CurrencyExample />
            ) : (
              <Navigate to={ROUTES.LOGIN} replace />
            )
          }
        />
      </Routes>

      <ToastContainer toasts={toasts} onRemoveToast={removeToast} />
      <TokenExpiryDialog
        isOpen={tokenExpired}
        onStayLoggedIn={handleStayLoggedIn}
        onLogout={handleTokenExpiryLogout}
      />
    </>
  );
}

function App() {
  return (
    <div className="app">
      <LanguageProvider>
        <ToastProvider>
          <AuthProvider>
            <Router>
              <AppContent />
            </Router>
          </AuthProvider>
        </ToastProvider>
      </LanguageProvider>
    </div>
  );
}

export default App;<|MERGE_RESOLUTION|>--- conflicted
+++ resolved
@@ -6,11 +6,7 @@
 } from 'react-router-dom';
 import { useToastContext } from './contexts';
 import { useAuthContext } from './contexts';
-<<<<<<< HEAD
 import { LoginPage, RegisterPage, DashboardPage, CategoryPage } from './pages';
-=======
-import { LoginPage, RegisterPage } from './pages';
->>>>>>> b6f56f11
 import { Loading, ToastContainer, TokenExpiryDialog } from './components/ui';
 import { ToastProvider, AuthProvider, LanguageProvider } from './contexts';
 import { CurrencyExample } from './components/examples/CurrencyExample';
@@ -85,7 +81,6 @@
               <Navigate to={ROUTES.LOGIN} replace />
             )
           }
-<<<<<<< HEAD
         />
         <Route
           path={ROUTES.CATEGORIES}
@@ -99,10 +94,6 @@
         />
 
         {/* Default Route */}
-=======
-        />{' '}
-        {/* Development Routes */}
->>>>>>> b6f56f11
         <Route
           path="/currency-test"
           element={
