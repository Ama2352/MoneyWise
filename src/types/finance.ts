/**
 * Money Management related type definitions
 */

export interface Category {
  categoryId: string;
  name: string;
  createdAt: string;
}

// With Pick - automatic sync (If Category.name changes, this automatically updates)
export type CreateCategoryRequest = Pick<Category, 'name'>;
export type UpdateCategoryRequest = CreateCategoryRequest & {
  categoryId: string;
};

export type TransactionType = 'income' | 'expense';

export interface Transaction {
  id: number;
  amount: number;
  description: string;
  date: string;
  type: 'INCOME' | 'EXPENSE';
  categoryId: number;
  accountId: number;
  userId: number;
  createdAt: string;
  updatedAt: string;
}

<<<<<<< HEAD
=======
export interface Category {
  categoryId: string; // UUID as string
  name: string;
  createdAt: string;
}

export interface CreateCategoryRequest {
  name: string;
}

export interface UpdateCategoryRequest {
  categoryId: string;
  name: string;
}

>>>>>>> 75661792
export interface Account {
  id: number;
  name: string;
  type: 'CHECKING' | 'SAVINGS' | 'CREDIT' | 'CASH';
  balance: number;
  currency: string;
  userId: number;
  createdAt: string;
  updatedAt: string;
}

export interface Budget {
  id: number;
  name: string;
  amount: number;
  spent: number;
  categoryId: number;
  period: 'WEEKLY' | 'MONTHLY' | 'YEARLY';
  startDate: string;
  endDate: string;
  userId: number;
  createdAt: string;
  updatedAt: string;
}

export interface TransactionSummary {
  totalIncome: number;
  totalExpense: number;
  balance: number;
  period: string;
}

export interface CreateTransactionRequest {
  amount: number;
  description: string;
  date: string;
  type: 'INCOME' | 'EXPENSE';
  categoryId: number;
  accountId: number;
}

export interface CreateAccountRequest {
  name: string;
  type: 'CHECKING' | 'SAVINGS' | 'CREDIT' | 'CASH';
  balance: number;
  currency: string;
}

export interface CreateBudgetRequest {
  name: string;
  amount: number;
  categoryId: number;
  period: 'WEEKLY' | 'MONTHLY' | 'YEARLY';
  startDate: string;
  endDate: string;
}<|MERGE_RESOLUTION|>--- conflicted
+++ resolved
@@ -8,11 +8,6 @@
   createdAt: string;
 }
 
-// With Pick - automatic sync (If Category.name changes, this automatically updates)
-export type CreateCategoryRequest = Pick<Category, 'name'>;
-export type UpdateCategoryRequest = CreateCategoryRequest & {
-  categoryId: string;
-};
 
 export type TransactionType = 'income' | 'expense';
 
@@ -29,8 +24,6 @@
   updatedAt: string;
 }
 
-<<<<<<< HEAD
-=======
 export interface Category {
   categoryId: string; // UUID as string
   name: string;
@@ -46,7 +39,6 @@
   name: string;
 }
 
->>>>>>> 75661792
 export interface Account {
   id: number;
   name: string;
