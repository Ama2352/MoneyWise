--- conflicted
+++ resolved
@@ -3,14 +3,9 @@
  */
 
 export { authApi } from './authApi';
-<<<<<<< HEAD
 export { transactionApi, categoryApi, budgetApi, walletApi as financeWalletApi } from './financeApi';
 export { walletApi } from './walletApi';
 export { settingsApi } from './settingsApi';
 export { default as httpClient } from './httpClient';
-=======
-export { transactionApi, categoryApi } from './financeApi';
-export { default as httpClient } from './httpClient';
 export { analyticsApi } from './analyticsApi';
-export { reportsApi } from './reportsApi';
->>>>>>> 6dfa5e99
+export { reportsApi } from './reportsApi';