import React from 'react';
import { Routes, Route, Navigate } from 'react-router-dom';
import { PiggyBank, Settings } from 'lucide-react';
import { AppLayout } from '../components/layout';
import {
  ModernDashboard,
  TransactionsPage,
  CategoriesPage,
<<<<<<< HEAD
  SettingsPage,
=======
  AnalyticsPage,
  ReportsPage,
  SavingGoalsPage,
>>>>>>> 6dfa5e99
} from '../pages';
import { PlaceholderPage, ErrorBoundary } from '../components/ui';
import { ROUTES } from '../constants';
import '../styles/pages.css';

/**
 * Main router component for the dashboard application
 * Handles all routes within the root path structure
 */
const AppRouter: React.FC = () => {
  return (
    <Routes>
      <Route path="/" element={<AppLayout />}>
        <Route index element={<Navigate to={ROUTES.DASHBOARD} replace />} />
        <Route path={ROUTES.DASHBOARD} element={<ModernDashboard />} />
        <Route path={ROUTES.TRANSACTIONS} element={<TransactionsPage />} />
<<<<<<< HEAD
        <Route path={ROUTES.CATEGORIES} element={<CategoriesPage />} />
        <Route path={ROUTES.SETTINGS} element={<SettingsPage />} />
        <Route
          path={ROUTES.ANALYTICS}
          element={
            <PlaceholderPage
              title="Analytics"
              description="Deep insights into your financial habits with advanced charts and metrics"
              icon={BarChart3}
              comingSoon={true}
            />
          }
        />{' '}
        <Route
          path={ROUTES.REPORTS}
          element={
            <PlaceholderPage
              title="Reports"
              description="Generate detailed financial reports and export your data"
              icon={FileText}
              comingSoon={true}
            />
          }
        />
=======
        <Route path={ROUTES.WALLETS} element={<WalletsPage />} />{' '}
        <Route path={ROUTES.CATEGORIES} element={<CategoriesPage />} />{' '}
        <Route path={ROUTES.ANALYTICS} element={
          <ErrorBoundary>
            <AnalyticsPage />
          </ErrorBoundary>
        } />{' '}
        <Route path={ROUTES.REPORTS} element={<ReportsPage />} />
>>>>>>> 6dfa5e99
        <Route
          path={ROUTES.BUDGET}
          element={
            <PlaceholderPage
              title="Budget"
              description="Set spending limits and track your budget progress"
              icon={PiggyBank}
              comingSoon={true}
            />
          }
        />{' '}
        <Route
          path={ROUTES.SAVING_GOALS}
          element={
            <ErrorBoundary>
              <SavingGoalsPage />
            </ErrorBoundary>
          }
        />{' '}
        <Route path={ROUTES.SETTINGS} element={<SettingsPage />} />
      </Route>
    </Routes>
  );
};

export default AppRouter;<|MERGE_RESOLUTION|>--- conflicted
+++ resolved
@@ -1,18 +1,15 @@
 import React from 'react';
 import { Routes, Route, Navigate } from 'react-router-dom';
-import { PiggyBank, Settings } from 'lucide-react';
+import { PiggyBank } from 'lucide-react';
 import { AppLayout } from '../components/layout';
 import {
   ModernDashboard,
   TransactionsPage,
   CategoriesPage,
-<<<<<<< HEAD
   SettingsPage,
-=======
   AnalyticsPage,
   ReportsPage,
   SavingGoalsPage,
->>>>>>> 6dfa5e99
 } from '../pages';
 import { PlaceholderPage, ErrorBoundary } from '../components/ui';
 import { ROUTES } from '../constants';
@@ -29,41 +26,17 @@
         <Route index element={<Navigate to={ROUTES.DASHBOARD} replace />} />
         <Route path={ROUTES.DASHBOARD} element={<ModernDashboard />} />
         <Route path={ROUTES.TRANSACTIONS} element={<TransactionsPage />} />
-<<<<<<< HEAD
-        <Route path={ROUTES.CATEGORIES} element={<CategoriesPage />} />
-        <Route path={ROUTES.SETTINGS} element={<SettingsPage />} />
+        <Route path={ROUTES.WALLETS} element={<ModernDashboard />} />{' '}
+        <Route path={ROUTES.CATEGORIES} element={<CategoriesPage />} />{' '}
         <Route
           path={ROUTES.ANALYTICS}
           element={
-            <PlaceholderPage
-              title="Analytics"
-              description="Deep insights into your financial habits with advanced charts and metrics"
-              icon={BarChart3}
-              comingSoon={true}
-            />
+            <ErrorBoundary>
+              <AnalyticsPage />
+            </ErrorBoundary>
           }
         />{' '}
-        <Route
-          path={ROUTES.REPORTS}
-          element={
-            <PlaceholderPage
-              title="Reports"
-              description="Generate detailed financial reports and export your data"
-              icon={FileText}
-              comingSoon={true}
-            />
-          }
-        />
-=======
-        <Route path={ROUTES.WALLETS} element={<WalletsPage />} />{' '}
-        <Route path={ROUTES.CATEGORIES} element={<CategoriesPage />} />{' '}
-        <Route path={ROUTES.ANALYTICS} element={
-          <ErrorBoundary>
-            <AnalyticsPage />
-          </ErrorBoundary>
-        } />{' '}
         <Route path={ROUTES.REPORTS} element={<ReportsPage />} />
->>>>>>> 6dfa5e99
         <Route
           path={ROUTES.BUDGET}
           element={
