--- conflicted
+++ resolved
@@ -1,25 +1,9 @@
 import React from 'react';
 import { Routes, Route, Navigate } from 'react-router-dom';
-import { BarChart3, FileText, PiggyBank, Target, Settings } from 'lucide-react';
+import { BarChart3, FileText, PiggyBank, Target, Settings, FolderOpen } from 'lucide-react';
 import { AppLayout } from '../components/layout';
-import {
-<<<<<<< HEAD
-  ModernDashboard,
-  TransactionsPage,
-  WalletsPage,
-  CategoriesPage,
-} from '../pages';
-=======
-  FolderOpen,
-  BarChart3,
-  FileText,
-  PiggyBank,
-  Target,
-  Settings,
-} from 'lucide-react';
 import { DashboardLayout } from '../components/layout';
 import { ModernDashboard, TransactionsPage, WalletsPage, CategoryPage } from '../pages';
->>>>>>> 75661792
 import { PlaceholderPage } from '../components/ui';
 import '../styles/pages.css';
 import { ROUTES } from '../constants';
@@ -35,16 +19,11 @@
         <Route index element={<Navigate to={ROUTES.DASHBOARD} replace />} />
         <Route path={ROUTES.DASHBOARD} element={<ModernDashboard />} />
         <Route path={ROUTES.TRANSACTIONS} element={<TransactionsPage />} />
-<<<<<<< HEAD
-        <Route path={ROUTES.WALLETS} element={<WalletsPage />} />{' '}
-        <Route path={ROUTES.CATEGORIES} element={<CategoriesPage />} />{' '}
-=======
         <Route path={ROUTES.WALLETS} element={<WalletsPage />} />{' '}        
         <Route
           path={ROUTES.CATEGORIES}
           element={<CategoryPage />}
         />{' '}
->>>>>>> 75661792
         <Route
           path={ROUTES.ANALYTICS}
           element={
